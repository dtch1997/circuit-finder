--- conflicted
+++ resolved
@@ -3,11 +3,7 @@
 Similar to Edge Attribution Patching, calculates the effect of edges on some downstream metric.
 However, takes advantage of linearity afforded by transcoders and MLPs to parallelize
 """
-<<<<<<< HEAD
-
-# %%
-=======
->>>>>>> d7d8d454
+
 import sys
 
 sys.path.append("/root/circuit-finder")
@@ -98,11 +94,7 @@
     chained_attribs: bool = True
     store_error_attribs: bool = False
     qk_enabled: bool = True
-<<<<<<< HEAD
-    abs_attribs: bool = False
-=======
-    allow_neg_feature_acts : bool = False
->>>>>>> d7d8d454
+    allow_neg_feature_acts: bool = False
 
 
 class IndirectLEAP:
@@ -304,23 +296,13 @@
                     corrupt_cache[mlp_in_pt]  # type: ignore
                 )[1]
             self.mlp_feature_acts[:, layer, :] = mlp_feature_acts.mean(0)
-<<<<<<< HEAD
-            if self.cfg.abs_attribs:
-                self.mlp_is_active[:, layer, :] = (
-                    (mlp_feature_acts != 0).float().mean(0)
-                )
-            else:
-                self.mlp_is_active[:, layer, :] = (mlp_feature_acts > 0).float().mean(0)
-
-=======
             if not self.cfg.allow_neg_feature_acts:
                 self.mlp_feature_acts = torch.relu(self.mlp_feature_acts)
 
-            # NOTE: if allow_neg_feature_acts is enabled, then some negative feature 
+            # NOTE: if allow_neg_feature_acts is enabled, then some negative feature
             # acts will be counted as being active!
             self.mlp_is_active[:, layer, :] = (mlp_feature_acts != 0).float().mean(0)
-     
->>>>>>> d7d8d454
+
             self.mlp_errors[:, layer, :] = (cache[mlp_out_pt] - mlp_recons).mean(0)
 
             # NOTE: Here we handle the fact that SAE hook names can change depending on status
@@ -358,18 +340,7 @@
                 attn_feature_acts -= sae_cache[sae_hook_name]
 
             self.attn_feature_acts[:, layer, :] = attn_feature_acts.mean(0)
-<<<<<<< HEAD
-            if self.cfg.abs_attribs:
-                self.attn_is_active[:, layer, :] = (
-                    (attn_feature_acts != 0).float().mean(0)
-                )
-            else:
-                self.attn_is_active[:, layer, :] = (
-                    (attn_feature_acts > 0).float().mean(0)
-                )
-=======
             self.attn_is_active[:, layer, :] = (attn_feature_acts != 0).float().mean(0)
->>>>>>> d7d8d454
             z_error = rearrange(
                 (attn_recons - z_concat).mean(0),
                 "seq (n_heads d_head) -> seq n_heads d_head",
@@ -841,17 +812,9 @@
                 )
 
                 # clip the attribs
-<<<<<<< HEAD
-                if not self.cfg.abs_attribs:
-                    edge_metric_attribs = torch.minimum(
-                        edge_metric_attribs, imp_node_metric_attribs.unsqueeze(1)
-                    )
-=======
                 edge_metric_attribs = torch.minimum(
-                    edge_metric_attribs,
-                    imp_node_metric_attribs.unsqueeze(1)
-                )
->>>>>>> d7d8d454
+                    edge_metric_attribs, imp_node_metric_attribs.unsqueeze(1)
+                )
 
                 # store error attribs (optional)
                 error_to_node_attribs = None
@@ -905,18 +868,10 @@
                 )
 
                 # clip the attribs
-<<<<<<< HEAD
-                if not self.cfg.abs_attribs:
-                    edge_metric_attribs = torch.minimum(
-                        edge_metric_attribs,
-                        imp_node_metric_attribs.unsqueeze(0).unsqueeze(-1),
-                    )
-=======
                 edge_metric_attribs = torch.minimum(
                     edge_metric_attribs,
-                    imp_node_metric_attribs.unsqueeze(0).unsqueeze(-1)
-                )
->>>>>>> d7d8d454
+                    imp_node_metric_attribs.unsqueeze(0).unsqueeze(-1),
+                )
 
                 # calculate error attribs (optional)
                 error_to_node_attribs = None
@@ -1171,11 +1126,7 @@
 
 # %%
 # ~ Jacob's work zone ~
-<<<<<<< HEAD
 # Imports and downloads
-=======
-#Imports and downloads
->>>>>>> d7d8d454
 # %load_ext autoreload
 # %autoreload 2
 # import sys
@@ -1214,12 +1165,7 @@
 # transcoders = load_hooked_mlp_transcoders(use_error_term=True)
 
 
-<<<<<<< HEAD
-# %% Define dataset
-=======
-
 # #%% Define dataset
->>>>>>> d7d8d454
 # def logit_diff(model, tokens, correct_str, wrong_str):
 #     correct_token = model.to_tokens(correct_str)[0,1]
 #     wrong_token = model.to_tokens(wrong_str)[0,1]
@@ -1265,37 +1211,6 @@
 
 #     metric = partial(logit_diff, correct_str=" tyres", wrong_str=" tires")
 
-<<<<<<< HEAD
-# if task=="ukdate":
-#     tokens = model.to_tokens(
-#         [    "24/10/2004 Add salt to improve the food's" ])
-
-#     corrupt_tokens = model.to_tokens(
-#         [    "in the center of the road was a car, with black rubber" ])
-
-#     metric = partial(logit_diff, correct_str=" tyres", wrong_str=" tires")
-
-# if task=="race":
-#     tokens = model.to_tokens(
-#         [    "Anton was" ])
-
-#     corrupt_tokens = model.to_tokens(
-#         [    "Charlie was" ])
-
-#     metric = partial(logit_diff, correct_str=" arrested", wrong_str=" born")
-
-# if task == "whilst":
-#     tokens = model.to_tokens(
-#         [    "Although it was bad today, it will be" ])
-#     corrupt_tokens = model.to_tokens(
-#         ["Since it was bad today, it will be"]
-#     )
-
-#     metric = partial(logit_diff, correct_str=" light", wrong_str=" dark")
-=======
- 
-  
->>>>>>> d7d8d454
 
 # if task == "ifelse":
 #     tokens = model.to_tokens(
@@ -1315,17 +1230,6 @@
 
 #     metric = partial(logit_diff, correct_str=" mind", wrong_str=" job")
 
-<<<<<<< HEAD
-# if task=="democrats":
-#     tokens = model.to_tokens(
-#         [    "Several apples and several" ])
-#     corrupt_tokens = model.to_tokens(
-#         [" "]
-#     )
-
-#     metric = partial(logit_diff, correct_str=" oranges", wrong_str=" apples")
-=======
->>>>>>> d7d8d454
 
 # if task=="doctor":
 #     tokens = model.to_tokens(
@@ -1348,29 +1252,29 @@
 # if task=="forloop":
 #     tokens = model.to_tokens(
 #         [ "for x in y: print("])
-    
+
 #     corrupt_tokens = model.to_tokens(
 #         [ "for y in x: print("])
-    
+
 #     metric = partial(logit_diff, correct_str="x", wrong_str="y")
 
 # if task=="descent":
 #     tokens = model.to_tokens(
-#         ["""1 -- 90.6 
-# 2 -- 87.2 
-# 3 -- 56.1
-# 4 --"""]
-#     ) 
-
-#     corrupt_tokens = model.to_tokens(
-#         [
-#          """1 -- 90.6 
-# 2 -- 3.2 
+#         ["""1 -- 90.6
+# 2 -- 87.2
 # 3 -- 56.1
 # 4 --"""]
 #     )
 
-#     metric = partial(list_logit_diff, 
+#     corrupt_tokens = model.to_tokens(
+#         [
+#          """1 -- 90.6
+# 2 -- 3.2
+# 3 -- 56.1
+# 4 --"""]
+#     )
+
+#     metric = partial(list_logit_diff,
 #                      correct_str_list = [str(i) for i in range(57)],
 #                      wrong_str_list = [str(i) for i in range(57, 100)])
 
@@ -1381,13 +1285,8 @@
 # model.reset_hooks()
 # from circuit_finder.plotting import make_html_graph
 
-<<<<<<< HEAD
-# cfg = LEAPConfig(threshold=0.03,
+# cfg = LEAPConfig(threshold=0.008,
 #                  contrast_pairs=True,
-=======
-# cfg = LEAPConfig(threshold=0.008,
-#                  contrast_pairs=True, 
->>>>>>> d7d8d454
 #                  qk_enabled=True,
 #                  chained_attribs=True,
 #                  store_error_attribs=True,
@@ -1416,15 +1315,14 @@
 
 # #%%
 
-# tl.utils.test_prompt("""1 -- 21.6 
-# 2 -- 15.2 
+# tl.utils.test_prompt("""1 -- 21.6
+# 2 -- 15.2
 # 3 -- 16.1
 # 4 --""", "he", model)
 
 # #%%
 
 
-
 # #%%
 # tl.utils.test_prompt("When the doctor is ready you can go and see", "a", model)
 
