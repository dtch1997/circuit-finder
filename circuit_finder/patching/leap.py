--- conflicted
+++ resolved
@@ -599,16 +599,11 @@
 
     def add_to_graph(
         self,
-<<<<<<< HEAD
         node_node_grads, # [seq, imp_id, up_active_id] if down_module==attn.  otherwise [imp_id, up_active_id]
         node_node_attribs,
         edge_metric_grads,
         edge_metric_attribs,
         error_attribs, # [seq, imp_id, layer] if down_module==attn.  otherwise [imp_id, layer]
-=======
-        attribs: Float[Tensor, "imp_id up_active_id"]
-        | Float[Tensor, "seq imp_id up_active_id"],
->>>>>>> d108c309
         imp_down_feature_ids,
         imp_down_pos,
         down_module_name: ModuleName,
