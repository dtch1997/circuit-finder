--- conflicted
+++ resolved
@@ -26,14 +26,9 @@
 readme = "README.md"
 license = { text = "MIT" }
 
-<<<<<<< HEAD
-[project.optional-dependencies]
-test = ["ruff>=0.4.3", "pytest>=8.2.0", "pyright>=1.1.361"]
-=======
 [build-system]
 requires = ["pdm-backend"]
 build-backend = "pdm.backend"
->>>>>>> d108c309
 
 [tool.pdm]
 distribution = false
