# flake8: noqa
# %%
"""Demonstrate how to do linear edge attribution patching using LEAP"""

import transformer_lens as tl

from torch import Tensor
from jaxtyping import Int
from typing import Callable

from circuit_finder.pretrained import (
    load_attn_saes,
    load_mlp_transcoders,
)
from circuit_finder.patching.leap import (
    preprocess_attn_saes,
    LEAP,
    LEAPConfig,
)

# Load models
model = tl.HookedTransformer.from_pretrained(
    "gpt2",
    device="cuda",
    fold_ln=True,
    center_writing_weights=True,
    center_unembed=True,
)

attn_saes = load_attn_saes()
attn_saes = preprocess_attn_saes(attn_saes, model)  # type: ignore
transcoders = load_mlp_transcoders()

print(len(attn_saes))
print(len(transcoders))
print(transcoders.keys())
print(attn_saes.keys())

MetricFn = Callable[[tl.HookedTransformer, Int[Tensor, "batch seq"]], Tensor]

# Load dataset
tokens = model.to_tokens(
    ["When John and Mary were at the store, John gave a bottle to Mary"]
)
corrupt_tokens = model.to_tokens(
    ["When Alice and Bob were at the store, Alice gave a bottle to Bob"]
)

#%%
# Set up LEAP
cfg = LEAPConfig(threshold=0.2, contrast_pairs=False)
leap = LEAP(cfg, tokens, model, attn_saes, transcoders, corrupt_tokens=corrupt_tokens)

# Run LEAP
leap.metric_step()
print("num edges = ", len(leap.graph))

for layer in reversed(range(1, model.cfg.n_layers)):
    print("layer : ", layer)
    leap.mlp_step(layer)
    print("num edges = ", len(leap.graph))
    leap.ov_step(layer)
    print("num edges = ", len(leap.graph))
    print()

# Inspect graph found via LEAP
attn_attn = [
    (edge, attrib)
    for (edge, attrib) in leap.graph[1:]
    if edge[0].startswith("attn") and edge[1].startswith("attn")
]
attn_mlp = [
    (edge, attrib)
    for (edge, attrib) in leap.graph[1:]
    if edge[0].startswith("attn") and edge[1].startswith("mlp")
]
mlp_attn = [
    (edge, attrib)
    for (edge, attrib) in leap.graph[1:]
    if edge[0].startswith("mlp") and edge[1].startswith("attn")
]
mlp_mlp = [
    (edge, attrib)
    for (edge, attrib) in leap.graph[1:]
    if edge[0].startswith("mlp") and edge[1].startswith("mlp")
]

print(len(attn_attn), len(attn_mlp), len(mlp_attn), len(mlp_mlp))
<<<<<<< HEAD

# %%
=======
# %%
# Print edges found via LEAP
print(len(leap.graph))
for edge in leap.graph:
    print(edge)

# %%
from circuit_finder.patching.eap_graph import EAPGraph

import pickle

graph = leap.graph
graph = EAPGraph(graph)
pickle.dump(graph, open("graph.pkl", "wb"))
>>>>>>> d108c309
<|MERGE_RESOLUTION|>--- conflicted
+++ resolved
@@ -86,10 +86,7 @@
 ]
 
 print(len(attn_attn), len(attn_mlp), len(mlp_attn), len(mlp_mlp))
-<<<<<<< HEAD
 
-# %%
-=======
 # %%
 # Print edges found via LEAP
 print(len(leap.graph))
@@ -103,5 +100,4 @@
 
 graph = leap.graph
 graph = EAPGraph(graph)
-pickle.dump(graph, open("graph.pkl", "wb"))
->>>>>>> d108c309
+pickle.dump(graph, open("graph.pkl", "wb"))